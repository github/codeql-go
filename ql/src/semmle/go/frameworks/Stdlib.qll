--- conflicted
+++ resolved
@@ -690,7 +690,6 @@
   private class MarshalFunction extends TaintTracking::FunctionModel, MarshalingFunction::Range {
     MarshalFunction() { hasQualifiedName(getAPkgVersion(), "Marshal") }
 
-<<<<<<< HEAD
     override predicate hasTaintFlow(DataFlow::FunctionInput inp, DataFlow::FunctionOutput outp) {
       inp = getAnInput() and outp = getOutput()
     }
@@ -702,7 +701,7 @@
     override string getFormat() { result = "YAML" }
   }
 
-  private class UnmarshalFunction extends TaintTracking::FunctionModel, UnmarshalingFunction::Range {
+  private class UnmarshalFunction extends FunctionModel, UnmarshalingFunction::Range {
     UnmarshalFunction() {
       this.hasQualifiedName(getAPkgVersion(), ["Unmarshal", "UnmarshalStrict"])
     }
@@ -718,7 +717,7 @@
     override string getFormat() { result = "YAML" }
   }
 
-  class NewDecoder extends TaintTracking::FunctionModel {
+  class NewDecoder extends FunctionModel {
     NewDecoder() { hasQualifiedName(getAPkgVersion(), "NewDecoder") }
 
     override predicate hasTaintFlow(FunctionInput inp, FunctionOutput outp) {
@@ -726,7 +725,7 @@
     }
   }
 
-  class DecoderDecode extends TaintTracking::FunctionModel, Method {
+  class DecoderDecode extends FunctionModel, Method {
     DecoderDecode() { this.(Method).hasQualifiedName(getAPkgVersion(), "Decoder", "Decode") }
 
     override predicate hasTaintFlow(FunctionInput inp, FunctionOutput outp) {
@@ -734,7 +733,7 @@
     }
   }
 
-  class NewEncoder extends TaintTracking::FunctionModel {
+  class NewEncoder extends FunctionModel {
     NewEncoder() { hasQualifiedName(getAPkgVersion(), "NewEncoder") }
 
     override predicate hasTaintFlow(FunctionInput inp, FunctionOutput outp) {
@@ -742,16 +741,11 @@
     }
   }
 
-  class EncoderEncode extends TaintTracking::FunctionModel, Method {
+  class EncoderEncode extends FunctionModel, Method {
     EncoderEncode() { this.(Method).hasQualifiedName(getAPkgVersion(), "Encoder", "Encode") }
 
     override predicate hasTaintFlow(FunctionInput inp, FunctionOutput outp) {
       inp.isParameter(0) and outp.isReceiver()
-=======
-    override predicate hasTaintFlow(FunctionInput inp, FunctionOutput outp) {
-      inp.isParameter(0) and
-      outp.isResult(0)
->>>>>>> 6883a976
     }
   }
 }
@@ -762,7 +756,6 @@
   private class MarshalFunction extends TaintTracking::FunctionModel, MarshalingFunction::Range {
     MarshalFunction() { hasQualifiedName(getPkg(), "Marshal") }
 
-<<<<<<< HEAD
     override predicate hasTaintFlow(DataFlow::FunctionInput inp, DataFlow::FunctionOutput outp) {
       inp = getAnInput() and outp = getOutput()
     }
@@ -774,7 +767,7 @@
     override string getFormat() { result = "YAML" }
   }
 
-  private class UnmarshalFunction extends TaintTracking::FunctionModel, UnmarshalingFunction::Range {
+  private class UnmarshalFunction extends FunctionModel, UnmarshalingFunction::Range {
     UnmarshalFunction() { this.hasQualifiedName(getPkg(), ["Unmarshal", "UnmarshalStrict"]) }
 
     override predicate hasTaintFlow(DataFlow::FunctionInput inp, DataFlow::FunctionOutput outp) {
@@ -788,7 +781,7 @@
     override string getFormat() { result = "YAML" }
   }
 
-  class DisallowUnknownFields extends TaintTracking::FunctionModel {
+  class DisallowUnknownFields extends FunctionModel {
     DisallowUnknownFields() { hasQualifiedName(getPkg(), "DisallowUnknownFields") }
 
     override predicate hasTaintFlow(FunctionInput inp, FunctionOutput outp) {
@@ -796,7 +789,7 @@
     }
   }
 
-  class JSONToYAML extends TaintTracking::FunctionModel {
+  class JSONToYAML extends FunctionModel {
     JSONToYAML() { hasQualifiedName(getPkg(), "JSONToYAML") }
 
     override predicate hasTaintFlow(FunctionInput inp, FunctionOutput outp) {
@@ -804,7 +797,7 @@
     }
   }
 
-  class YAMLToJSON extends TaintTracking::FunctionModel {
+  class YAMLToJSON extends FunctionModel {
     YAMLToJSON() { hasQualifiedName(getPkg(), ["YAMLToJSON", "YAMLToJSONStrict"]) }
 
     override predicate hasTaintFlow(FunctionInput inp, FunctionOutput outp) {
@@ -816,7 +809,7 @@
 module GoccyYaml {
   private string getPkg() { result = "github.com/goccy/go-yaml" }
 
-  private class MarshalFunction extends TaintTracking::FunctionModel, MarshalingFunction::Range {
+  private class MarshalFunction extends FunctionModel, MarshalingFunction::Range {
     MarshalFunction() { hasQualifiedName(getPkg(), "Marshal") }
 
     override predicate hasTaintFlow(DataFlow::FunctionInput inp, DataFlow::FunctionOutput outp) {
@@ -830,7 +823,7 @@
     override string getFormat() { result = "YAML" }
   }
 
-  private class UnmarshalFunction extends TaintTracking::FunctionModel, UnmarshalingFunction::Range {
+  private class UnmarshalFunction extends FunctionModel, UnmarshalingFunction::Range {
     UnmarshalFunction() { this.hasQualifiedName(getPkg(), "Unmarshal") }
 
     override predicate hasTaintFlow(DataFlow::FunctionInput inp, DataFlow::FunctionOutput outp) {
@@ -844,7 +837,7 @@
     override string getFormat() { result = "YAML" }
   }
 
-  class NewDecoder extends TaintTracking::FunctionModel {
+  class NewDecoder extends FunctionModel {
     NewDecoder() { hasQualifiedName(getPkg(), "NewDecoder") }
 
     override predicate hasTaintFlow(FunctionInput inp, FunctionOutput outp) {
@@ -852,7 +845,7 @@
     }
   }
 
-  class DecoderDecode extends TaintTracking::FunctionModel, Method {
+  class DecoderDecode extends FunctionModel, Method {
     DecoderDecode() { this.(Method).hasQualifiedName(getPkg(), "Decoder", "Decode") }
 
     override predicate hasTaintFlow(FunctionInput inp, FunctionOutput outp) {
@@ -860,7 +853,7 @@
     }
   }
 
-  class NewEncoder extends TaintTracking::FunctionModel {
+  class NewEncoder extends FunctionModel {
     NewEncoder() { hasQualifiedName(getPkg(), "NewEncoder") }
 
     override predicate hasTaintFlow(FunctionInput inp, FunctionOutput outp) {
@@ -868,16 +861,11 @@
     }
   }
 
-  class EncoderEncode extends TaintTracking::FunctionModel, Method {
+  class EncoderEncode extends FunctionModel, Method {
     EncoderEncode() { this.(Method).hasQualifiedName(getPkg(), "Encoder", "Encode") }
 
     override predicate hasTaintFlow(FunctionInput inp, FunctionOutput outp) {
       inp.isParameter(0) and outp.isReceiver()
-=======
-    override predicate hasTaintFlow(FunctionInput inp, FunctionOutput outp) {
-      inp.isParameter(2) and
-      outp.isResult(0)
->>>>>>> 6883a976
     }
   }
 }